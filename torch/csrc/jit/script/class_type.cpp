--- conflicted
+++ resolved
@@ -24,7 +24,15 @@
   return ret;
 }
 
-<<<<<<< HEAD
+namespace ivalue {
+Object::~Object() {
+  if (type_->is_module()) {
+    type_->compilation_unit()->drop_all_functions();
+  }
+}
+} // namespace ivalue
+
+
 bool ClassType::isSubtypeOf(const TypePtr rhs) const {
   // to improve performance, this check can be cached
   if (auto iface = rhs->cast<InterfaceType>()) {
@@ -41,14 +49,5 @@
   }
   return Type::isSubtypeOf(rhs);
 }
-=======
-namespace ivalue {
-Object::~Object() {
-  if (type_->is_module()) {
-    type_->compilation_unit()->drop_all_functions();
-  }
-}
-} // namespace ivalue
->>>>>>> 6d7ca441
 
 } // namespace c10